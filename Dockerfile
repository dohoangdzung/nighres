<<<<<<< HEAD
FROM ubuntu:14.04
RUN sudo apt-get update -qq && apt-get install -y python3 python3-pip python3-dev build-essential software-properties-common
RUN sudo add-apt-repository ppa:openjdk-r/ppa && apt-get update -qq && apt-get install -y openjdk-8-jdk
=======
FROM neurodebian:stretch-non-free
ARG DEBIAN_FRONTEND=noninteractive

RUN apt-get update -qq && apt-get install -y python python-pip python-dev build-essential software-properties-common openjdk-8-jdk
>>>>>>> 7c6075e5
RUN ln -svT "/usr/lib/jvm/java-8-openjdk-$(dpkg --print-architecture)" /docker-java-home
ENV JAVA_HOME /docker-java-home
ENV JCC_JDK /docker-java-home

<<<<<<< HEAD
RUN sudo apt-get install -y git python3-pip python3-dev wget jcc
=======
RUN apt-get install -y git python-pip python-dev wget jcc

#RUN useradd -g root --create-home --shell /bin/bash neuro \
    #&& usermod -aG users neuro
>>>>>>> 7c6075e5

RUN useradd --no-user-group --create-home --shell /bin/bash neuro

RUN pip3 install --upgrade wheel JCC twine urllib3
RUN mkdir /home/neuro/nighres
COPY build.sh cbstools-lib-files.sh setup.py MANIFEST.in README.rst LICENSE imcntk-lib-files.sh /home/neuro/nighres/
COPY nighres /home/neuro/nighres/nighres

RUN python3 -m pip install --upgrade pip
RUN cd /home/neuro/nighres && ./build.sh
RUN cd /home/neuro/nighres && pip install .

RUN pip install jupyter nilearn sklearn nose matplotlib scipy
COPY docker/jupyter_notebook_config.py /etc/jupyter/

RUN mkdir /home/neuro/notebooks
RUN chown -R neuro /home/neuro

EXPOSE 8888

ENV TINI_VERSION v0.6.0
ADD https://github.com/krallin/tini/releases/download/${TINI_VERSION}/tini /usr/bin/tini
RUN chmod +x /usr/bin/tini
ENTRYPOINT ["/usr/bin/tini", "--"]

EXPOSE 8888
CMD ["jupyter", "notebook", "--port=8888", "--no-browser", "--ip=0.0.0.0"]

RUN pip install psutil

USER neuro
<|MERGE_RESOLUTION|>--- conflicted
+++ resolved
@@ -1,38 +1,24 @@
-<<<<<<< HEAD
 FROM ubuntu:14.04
 RUN sudo apt-get update -qq && apt-get install -y python3 python3-pip python3-dev build-essential software-properties-common
 RUN sudo add-apt-repository ppa:openjdk-r/ppa && apt-get update -qq && apt-get install -y openjdk-8-jdk
-=======
-FROM neurodebian:stretch-non-free
-ARG DEBIAN_FRONTEND=noninteractive
-
-RUN apt-get update -qq && apt-get install -y python python-pip python-dev build-essential software-properties-common openjdk-8-jdk
->>>>>>> 7c6075e5
 RUN ln -svT "/usr/lib/jvm/java-8-openjdk-$(dpkg --print-architecture)" /docker-java-home
 ENV JAVA_HOME /docker-java-home
 ENV JCC_JDK /docker-java-home
 
-<<<<<<< HEAD
 RUN sudo apt-get install -y git python3-pip python3-dev wget jcc
-=======
-RUN apt-get install -y git python-pip python-dev wget jcc
-
-#RUN useradd -g root --create-home --shell /bin/bash neuro \
-    #&& usermod -aG users neuro
->>>>>>> 7c6075e5
 
 RUN useradd --no-user-group --create-home --shell /bin/bash neuro
 
-RUN pip3 install --upgrade wheel JCC twine urllib3
+RUN python3 -m pip install --upgrade wheel JCC twine urllib3
 RUN mkdir /home/neuro/nighres
 COPY build.sh cbstools-lib-files.sh setup.py MANIFEST.in README.rst LICENSE imcntk-lib-files.sh /home/neuro/nighres/
 COPY nighres /home/neuro/nighres/nighres
 
 RUN python3 -m pip install --upgrade pip
 RUN cd /home/neuro/nighres && ./build.sh
-RUN cd /home/neuro/nighres && pip install .
+RUN cd /home/neuro/nighres && python3 -m pip install .
 
-RUN pip install jupyter nilearn sklearn nose matplotlib scipy
+RUN python3 -m pip install jupyter nilearn sklearn nose matplotlib scipy
 COPY docker/jupyter_notebook_config.py /etc/jupyter/
 
 RUN mkdir /home/neuro/notebooks
@@ -48,6 +34,6 @@
 EXPOSE 8888
 CMD ["jupyter", "notebook", "--port=8888", "--no-browser", "--ip=0.0.0.0"]
 
-RUN pip install psutil
+RUN python3 -m pip install psutil
 
 USER neuro
